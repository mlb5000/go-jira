--- conflicted
+++ resolved
@@ -32,9 +32,6 @@
 	Fields *IssueFields `json:"fields,omitempty"`
 }
 
-<<<<<<< HEAD
-type Issues []*Issue
-=======
 // Attachment represents a JIRA attachment
 type Attachment struct {
 	Self      string `json:"self,omitempty"`
@@ -47,7 +44,6 @@
 	Content   string `json:"content,omitempty"`
 	Thumbnail string `json:"thumbnail,omitempty"`
 }
->>>>>>> 5e8f6f0f
 
 // IssueFields represents single fields of a JIRA issue.
 // Every JIRA issue has several fields attached.
@@ -81,21 +77,13 @@
 	Status            *Status       `json:"status,omitempty"`
 	Progress          *Progress     `json:"progress,omitempty"`
 	AggregateProgress *Progress     `json:"aggregateprogress,omitempty"`
-<<<<<<< HEAD
-	WorklogPage       *WorklogPage  `json:"worklog,omitempty"`
-=======
 	Worklog           *Worklog      `json:"worklog,omitempty"`
->>>>>>> 5e8f6f0f
 	IssueLinks        []*IssueLink  `json:"issuelinks,omitempty"`
 	Comments          []*Comment    `json:"comment.comments,omitempty"`
 	FixVersions       []*FixVersion `json:"fixVersions,omitempty"`
 	Labels            []string      `json:"labels,omitempty"`
-<<<<<<< HEAD
-	SubTasks          Issues        `json:"subtasks,omitempty"`
-=======
 	Subtasks          []*Subtasks   `json:"subtasks,omitempty"`
 	Attachments       []*Attachment `json:"attachment,omitempty"`
->>>>>>> 5e8f6f0f
 }
 
 // IssueType represents a type of a JIRA issue.
@@ -191,42 +179,21 @@
 	Total    int `json:"total"`
 }
 
-type WorklogPage struct {
-	StartAt    uint       `json:"startAt"`
-	MaxResults uint       `json:"maxResults"`
-	Total      uint       `json:"total"`
-	Worklogs   []*Worklog `json:"worklogs"`
+type JiraTime time.Time
+
+func (t *JiraTime) UnmarshalJSON(b []byte) error {
+	ti, err := time.Parse("\"2006-01-02T15:04:05.999-0700\"", string(b))
+	if err != nil {
+		return err
+	}
+	*t = JiraTime(ti)
+	return nil
 }
 
 // Worklog represents the work log of a JIRA issue.
 // One Worklog contains zero or n WorklogRecords
 // JIRA Wiki: https://confluence.atlassian.com/jira/logging-work-on-an-issue-185729605.html
 type Worklog struct {
-<<<<<<< HEAD
-	ID               string    `json:"id"`
-	Self             string    `json:"self"`
-	IssueId          string    `json:"issueId"`
-	TimeSpent        string    `json:"timeSpent"`
-	TimeSpentSeconds uint64    `json:"timeSpentSeconds"`
-	Comment          string    `json:"comment"`
-	Updated          JiraTime  `json:"updated"`
-	Created          JiraTime  `json:"created"`
-	Started          JiraTime  `json:"started"`
-	Author           *Assignee `json:"author"`
-}
-
-type JiraTime time.Time
-
-type CustomFields map[string]string
-
-func (t *JiraTime) UnmarshalJSON(b []byte) error {
-	ti, err := time.Parse("\"2006-01-02T15:04:05.999-0700\"", string(b))
-	if err != nil {
-		return err
-	}
-	*t = JiraTime(ti)
-	return nil
-=======
 	StartAt    int             `json:"startAt"`
 	MaxResults int             `json:"maxResults"`
 	Total      int             `json:"total"`
@@ -235,17 +202,17 @@
 
 // WorklogRecord represents one entry of a Worklog
 type WorklogRecord struct {
-	Self             string `json:"self"`
-	Author           User   `json:"author"`
-	UpdateAuthor     User   `json:"updateAuthor"`
-	Comment          string `json:"comment"`
-	Created          string `json:"created"`
-	Updated          string `json:"updated"`
-	Started          string `json:"started"`
-	TimeSpent        string `json:"timeSpent"`
-	TimeSpentSeconds int    `json:"timeSpentSeconds"`
-	ID               string `json:"id"`
-	IssueID          string `json:"issueId"`
+	Self             string   `json:"self"`
+	Author           User     `json:"author"`
+	UpdateAuthor     User     `json:"updateAuthor"`
+	Comment          string   `json:"comment"`
+	Created          JiraTime `json:"created"`
+	Updated          JiraTime `json:"updated"`
+	Started          string   `json:"started"`
+	TimeSpent        string   `json:"timeSpent"`
+	TimeSpentSeconds int      `json:"timeSpentSeconds"`
+	ID               string   `json:"id"`
+	IssueID          string   `json:"issueId"`
 }
 
 // Subtasks represents all issues of a parent issue.
@@ -254,7 +221,6 @@
 	Key    string      `json:"key"`
 	Self   string      `json:"self"`
 	Fields IssueFields `json:"fields"`
->>>>>>> 5e8f6f0f
 }
 
 // IssueLink represents a link between two issues in JIRA.
@@ -308,10 +274,6 @@
 	Value string `json:"value,omitempty"`
 }
 
-type SearchResult struct {
-	Issues Issues `json:"issues"`
-}
-
 // Get returns a full representation of the issue for the given issue key.
 // JIRA will attempt to identify the issue by the issueIdOrKey path parameter.
 // This can be an issue id, or an issue key.
@@ -334,37 +296,6 @@
 	return issue, resp, nil
 }
 
-<<<<<<< HEAD
-
-// Returns a map of customfield_* keys with string values
-func (s *IssueService) GetCustomFields(issueID string) (CustomFields, *http.Response, error) {
-	apiEndpoint := fmt.Sprintf("rest/api/2/issue/%s", issueID)
-	req, err := s.client.NewRequest("GET", apiEndpoint, nil)
-	if err != nil {
-		return nil, nil, err
-	}
-
-	issue := new(map[string]interface{})
-	resp, err := s.client.Do(req, issue)
-	if err != nil {
-		return nil, resp, err
-	}
-	m := *issue
-	f := m["fields"]
-	cf := make(CustomFields)
-	if f == nil {
-		return cf, resp, nil
-	}
-
-	if rec, ok := f.(map[string]interface{}); ok {
-		for key, val := range rec {
-			if strings.Contains(key, "customfield") {
-				cf[key] = fmt.Sprint(val)
-			}
-		}
-	}
-	return cf, resp, nil
-=======
 // DownloadAttachment returns a http.Response of an attachment for a given attachmentID.
 // The attachment is in the http.Response.Body of the response.
 // This is an io.ReadCloser.
@@ -419,7 +350,6 @@
 	}
 
 	return attachment, resp, nil
->>>>>>> 5e8f6f0f
 }
 
 // Create creates an issue or a sub-task from a JSON representation.
@@ -476,14 +406,50 @@
 	return resp, err
 }
 
+type searchResult struct {
+	Issues []Issue `json:"issues"`
+}
+
 // Search for tickets
 // JIRA API docs: https://developer.atlassian.com/jiradev/jira-apis/jira-rest-apis/jira-rest-api-tutorials/jira-rest-api-example-query-issues
-func (s *IssueService) Search(jql string) (*SearchResult, error) {
+func (s *IssueService) Search(jql string) ([]Issue, error) {
 	req, err := s.client.NewRequest("GET", "rest/api/2/search?jql="+url.QueryEscape(jql), nil)
 	if err != nil {
 		panic(err)
 	}
-	resp := new(SearchResult)
+	resp := new(searchResult)
 	_, err = s.client.Do(req, resp)
-	return resp, err
+	return resp.Issues, err
+}
+
+type CustomFields map[string]string
+
+// Returns a map of customfield_* keys with string values
+func (s *IssueService) GetCustomFields(issueID string) (CustomFields, *http.Response, error) {
+	apiEndpoint := fmt.Sprintf("rest/api/2/issue/%s", issueID)
+	req, err := s.client.NewRequest("GET", apiEndpoint, nil)
+	if err != nil {
+		return nil, nil, err
+	}
+
+	issue := new(map[string]interface{})
+	resp, err := s.client.Do(req, issue)
+	if err != nil {
+		return nil, resp, err
+	}
+	m := *issue
+	f := m["fields"]
+	cf := make(CustomFields)
+	if f == nil {
+		return cf, resp, nil
+	}
+
+	if rec, ok := f.(map[string]interface{}); ok {
+		for key, val := range rec {
+			if strings.Contains(key, "customfield") {
+				cf[key] = fmt.Sprint(val)
+			}
+		}
+	}
+	return cf, resp, nil
 }